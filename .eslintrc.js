module.exports =  {
    parser:  '@typescript-eslint/parser',  // Specifies the ESLint parser
    extends:  [
      'plugin:@typescript-eslint/recommended',  // Uses the recommended rules from the @typescript-eslint/eslint-plugin
      'prettier/@typescript-eslint',  // Uses eslint-config-prettier to disable ESLint rules from @typescript-eslint/eslint-plugin that would conflict with prettier
      'plugin:prettier/recommended',  // Prettier rules for eslint
    ],
    parserOptions:  {
      ecmaVersion:  2018,  // Allows for the parsing of modern ECMAScript features
      sourceType:  'module',  // Allows for the use of imports
    },
    rules: { // TODO: The following rules are turned off but need to be addressed.
      '@typescript-eslint/no-use-before-define': 'none',
      '@typescript-eslint/explicit-function-return-type': 'none,',
      '@typescript-eslint/no-explicit-any': 'none',
      '@typescript-eslint/prefer-interface': 'none',
<<<<<<< HEAD
      '@typescript-eslint/no-angle-bracket-type-assertion': 'none',
=======
      '@typescript-eslint/array-type': 'none',
>>>>>>> 9021ede4
      '@typescript-eslint/no-unused-vars': 'none',
      '@typescript-eslint/no-non-null-assertion': 'none',
      '@typescript-eslint/no-object-literal-type-assertion': 'none',
      '@typescript-eslint/camelcase': 'none',
    },
  };<|MERGE_RESOLUTION|>--- conflicted
+++ resolved
@@ -14,11 +14,6 @@
       '@typescript-eslint/explicit-function-return-type': 'none,',
       '@typescript-eslint/no-explicit-any': 'none',
       '@typescript-eslint/prefer-interface': 'none',
-<<<<<<< HEAD
-      '@typescript-eslint/no-angle-bracket-type-assertion': 'none',
-=======
-      '@typescript-eslint/array-type': 'none',
->>>>>>> 9021ede4
       '@typescript-eslint/no-unused-vars': 'none',
       '@typescript-eslint/no-non-null-assertion': 'none',
       '@typescript-eslint/no-object-literal-type-assertion': 'none',
