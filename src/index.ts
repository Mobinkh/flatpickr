--- conflicted
+++ resolved
@@ -1473,14 +1473,9 @@
 
       if (lostFocus && isIgnored) {
         if (self.config.allowInput) {
-<<<<<<< HEAD
-          self.setDate(self._input.value, 
-            true, 
-=======
           self.setDate(
             self._input.value,
             false,
->>>>>>> 280c4388
             self.config.altInput
               ? self.config.altFormat
               : self.config.dateFormat
